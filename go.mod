--- conflicted
+++ resolved
@@ -4,16 +4,12 @@
 
 require (
 	github.com/SSHcom/privx-sdk-go v1.25.0
-<<<<<<< HEAD
-	github.com/spf13/cobra v1.4.0
-=======
 	github.com/spf13/cobra v1.5.0
->>>>>>> e31bd127
 )
 
 require (
-	github.com/BurntSushi/toml v1.2.0 // indirect
+	github.com/BurntSushi/toml v1.1.0 // indirect
 	github.com/dustin/go-humanize v1.0.0 // indirect
-	github.com/inconshreveable/mousetrap v1.0.1 // indirect
+	github.com/inconshreveable/mousetrap v1.0.0 // indirect
 	github.com/spf13/pflag v1.0.5 // indirect
 )